goog.provide('bitex.app.MerchantApp');

goog.require('bitex.model.Model');

goog.require('goog.ui.Component');

goog.require('goog.structs.Map');
goog.require('goog.structs.Set');

goog.require('bitex.util');
goog.require('bitex.api.BitEx');
goog.require('goog.soy');

goog.require('goog.fx');
goog.require('goog.fx.dom');

goog.require('goog.events.InputHandler');

goog.require('goog.events');
goog.require('goog.dom.forms');
goog.require('goog.dom.classes');
goog.require('goog.dom.TagName');

goog.require('goog.ui.Button');

goog.require('goog.array');
goog.require('goog.string');
goog.require('goog.object');


/**
 * @param {string=} opt_default_country
 * @param {number=} opt_default_broker_id
 * @constructor
 * @extends {goog.events.EventTarget}
 */
bitex.app.MerchantApp = function(opt_default_country, opt_default_broker_id) {
  goog.events.EventTarget.call(this);

  this.model_ = new bitex.model.Model(document.body);
  this.conn_ = new bitex.api.BitEx();

  if (goog.isDefAndNotNull(opt_default_country)) {
    this.model_.set('DefaultCountry', opt_default_country);
  }

  if (goog.isDefAndNotNull(opt_default_broker_id)) {
    this.model_.set('DefaultBrokerID', opt_default_broker_id);
  }

  this.currency_info_       = {};
  this.all_markets_         = {};
};
goog.inherits(bitex.app.MerchantApp, goog.events.EventTarget);
goog.addSingletonGetter(bitex.app.MerchantApp);


/**
 *  @type {bitex.api.Bitex}
 *  @private
 */
bitex.app.MerchantApp.prototype.conn_;

/**
 * @type {bitex.model.Model}
 * @private
 */
bitex.app.MerchantApp.prototype.model_;

/**
 * @type {string}
 * @private
 */
bitex.app.MerchantApp.prototype.url_;

/**
 * @type {Object}
 * @private
 */
bitex.app.MerchantApp.prototype.currency_info_;

/**
 * @type {Array}
 * @private
 */
bitex.app.MerchantApp.prototype.all_markets_;


/**
 * Event handler.
 * TODO(user): rename it to handler_ after all component subclasses in
 * inside Google have been cleaned up.
 * Code search: http://go/component_code_search
 * @type {goog.events.EventHandler}
 * @private
 */
bitex.app.MerchantApp.prototype.handler_;


/**
 * @param {string=} opt_url
 */
bitex.app.MerchantApp.prototype.run = function(opt_url){
  var url = 'wss://' + window.location.hostname + '/trade/';
  if(goog.isDefAndNotNull(opt_url)){
    url = opt_url;
  }
  this.url_ = url;

  var handler = this.getHandler();
  var model = this.getModel();

  /*
    Loading combobox
  */
  var signup_country_el = goog.dom.getElement('id_signup_country');
  var signup_state_el   = goog.dom.getElement('id_signup_state');
  var broker_el         = goog.dom.getElement('id_signup_broker');

  var countries = bitex.util.getCountries();
  goog.object.forEach( countries, function(country_info, country_code ) {
    var country = country_info;

    if (goog.isArrayLike(country)) {
      country = country[0];
    }

    var el = goog.dom.createDom('option', {'value': country_code }, country);
    goog.dom.appendChild( signup_country_el, el );

  },this);


  handler.listen(signup_country_el, goog.events.EventType.CHANGE, this.onChangeCountry_  );
  handler.listen(signup_state_el, goog.events.EventType.CHANGE, this.onChangeState_);
  handler.listen(broker_el, goog.events.EventType.CHANGE, this.onChangeBroker_);

  handler.listen( model, bitex.model.Model.EventType.SET + "BrokerList", this.onBrokerList_ );

  handler.listen( this.conn_, bitex.api.BitEx.EventType.OPENED, this.onConnectionOpen_);
  handler.listen( this.conn_, bitex.api.BitEx.EventType.CLOSED, this.onConnectionClose_ );
  handler.listen( this.conn_, bitex.api.BitEx.EventType.ERROR, this.onConnectionError_);
  handler.listen( this.conn_, bitex.api.BitEx.EventType.ERROR_MESSAGE, this.onConnectionErrorMessage_);
  handler.listen( this.conn_, bitex.api.BitEx.EventType.RAW_MESSAGE, goog.bind(  this.onBitexRawMessageLogger_, this, 'rx: ' ) );
  handler.listen( this.conn_, bitex.api.BitEx.EventType.SENT_RAW_MESSAGE, goog.bind(  this.onBitexRawMessageLogger_, this, 'tx: ' )  );
  handler.listen( this.conn_ , bitex.api.BitEx.EventType.HEARTBEAT, this.onHearBeat_);

  handler.listen( this.conn_ , bitex.api.BitEx.EventType.BROKER_LIST_RESPONSE, this.onBrokerListResponse_);
  handler.listen( this.conn_ , bitex.api.BitEx.EventType.SECURITY_LIST, this.onSecurityList_);


  handler.listen( this.conn_ , bitex.api.BitEx.EventType.LOGIN_OK, this.onUserLoginOk_);
  handler.listen( this.conn_ , bitex.api.BitEx.EventType.LOGIN_ERROR, this.onUserLoginError_);


  handler.listen( goog.dom.getElement('id_login_btn_login'), goog.events.EventType.CLICK, this.onUserLogin_ );
  handler.listen( goog.dom.getElement('id_signup_confirm'), goog.events.EventType.CLICK, this.onUserSignupButtonClick_ );

  var button_signup = new goog.ui.Button();
  button_signup.decorate(goog.dom.getElement('id_signup_confirm'));
  handler.listen(goog.dom.getElement('id_signup_terms'),goog.events.EventType.CLICK,function(e) {
    button_signup.setEnabled(e.target.checked);
  });
  button_signup.setEnabled(false);

  if (goog.isDefAndNotNull(model.get('DefaultCountry'))) {
    goog.dom.forms.setValue( goog.dom.getElement('id_signup_country'), model.get('DefaultCountry') );
    this.onSelectCountry_(model.get('DefaultCountry'));
  }

  try{
    this.conn_.open(this.url_);
  } catch( e ) {
    // TODO: Show a popup error to the user.
    console.log(e);
  }
};

/**
 * @param {goog.events.Event} e
 * @protected
 */
bitex.app.MerchantApp.prototype.onConnectionOpen_ = function(e){
  if (! goog.isDefAndNotNull(this.model_.get('SecurityList') )) {
    this.conn_.requestSecurityList();
  }

  if (! goog.isDefAndNotNull(this.model_.get('BrokerList') )) {
    this.conn_.requestBrokerList();
  }

  var handler = this.getHandler();
  this.timer_ = new goog.Timer(3000);
  handler.listen( this.timer_, goog.Timer.TICK, this.onTimerHeartBeat_ );
  this.timer_.start();
  this.conn_.sendHearBeat();

  console.log("#LOGIN");

  jQuery.mobile.changePage('#login')

};

bitex.app.MerchantApp.prototype.onConnectionClose_ = function(e){
  jQuery.mobile.changePage('#preLoad')
};
bitex.app.MerchantApp.prototype.onConnectionError_ = function(e){
  jQuery.mobile.changePage('#preLoad')
};
bitex.app.MerchantApp.prototype.onConnectionErrorMessage_ = function(e) {
  // TODO: Show a popup to the user with the error message.
};

/**
 * @param {goog.events.Event} e
 * @private
 */
bitex.app.MerchantApp.prototype.onTimerHeartBeat_ = function(e){
  this.conn_.sendHearBeat();
};


bitex.app.MerchantApp.prototype.onHearBeat_ = function(e) {

  var msg = e.data;

  var sent = new Date(msg['SendTime']);
  var just_now = new Date(Date.now());

  this.getModel().set('latency', just_now - sent );
};


/**
 * @param {bitex.api.BitExEvent} e
 * @private
 */
bitex.app.MerchantApp.prototype.onBrokerListResponse_ =  function(e){
  var msg = e.data;

  var broker_list = [];
  goog.array.forEach(msg['BrokerListGrp'], function( broker_array )  {
    var broker_info = {};
    goog.array.forEach(msg['Columns'], function( column, index )  {
      broker_info[column] = broker_array[index];
    }, this);

    /**
     * @desc label for broker selection on signup form
     */
    var MSG_MERCHANT_NOTIFY_ME_WHEN_A_NEW_BROKER_ARRIVE = goog.getMsg('Notify me when a new broker arrive in my region');

    var skip = false;
    switch(broker_info['SignupLabel']) {
      case '{MSG_BROKER_APPLY}':
        skip = true;
        break;

      case '{MSG_NOTIFY_NEW_BROKER}':
        broker_info['SignupLabel'] = MSG_MERCHANT_NOTIFY_ME_WHEN_A_NEW_BROKER_ARRIVE;
        break;
    }

    if (!skip) {
      broker_info = this.adjustBrokerData_(broker_info);
      broker_list.push(broker_info);
    }
  }, this );


  this.model_.set('BrokerList', broker_list);
};

/**
 * @param {bitex.api.BitExEvent} e
 * @private
 */
bitex.app.MerchantApp.prototype.onSecurityList_ =   function(e) {
  var msg = e.data;

  goog.array.forEach(msg['Currencies'], function( currency) {
    this.currency_info_[ currency['Code'] ] = {
      code: currency['Code'],
      format: currency['FormatJS'],
      human_format: currency['HumanFormatJS'],
      description : currency['Description'],
      sign : currency['Sign'],
      pip : currency['Pip'],
      is_crypto : currency['IsCrypto']
    };

  }, this);

  var symbols = [];
  goog.array.forEach(msg['Instruments'], function( instrument) {
    var symbol = instrument['Symbol'];

    this.all_markets_[symbol]  = {
      'symbol': symbol,
      'description': instrument['Description']
    };

    symbols.push( symbol );

    var currency_key = instrument['Symbol'];
    var last_price = 'last_price_' +  currency_key;

    this.model_.set('formatted_' + last_price, this.formatCurrency(0, instrument['Currency'], true), true);
  }, this );

  this.model_.set('SecurityList', msg);
};

/**
 * @param {Object} broker_info
 * @return {Object}
 * @private
 */
bitex.app.MerchantApp.prototype.adjustBrokerData_ = function(broker_info) {
  var fmt = new goog.i18n.NumberFormat( goog.i18n.NumberFormat.Format.DECIMAL);
  var withdraw_structure = broker_info['WithdrawStructure'];
  goog.object.forEach(withdraw_structure,  function(withdraw_methods) {
    goog.array.forEach( withdraw_methods, function(method) {
      method['percent_fee'] = fmt.format(method['percent_fee']/100.0);
      method['fixed_fee'] = fmt.format(method['fixed_fee']/1e8);
    });
  });

  broker_info['Currencies'] = broker_info['Currencies'].split(',');
  if (broker_info['Currencies'].length === 1 && goog.string.isEmpty(broker_info['Currencies'][0])) {
    broker_info['Currencies'] = [];
  }

  var allowed_markets = {};
  var broker_currencies = goog.array.clone(broker_info['Currencies']);
  goog.array.forEach( broker_info['CryptoCurrencies'], function(crypto_currency){
    broker_currencies.push(crypto_currency['CurrencyCode']);

    var market_crypto_currency = goog.object.findKey( this.all_markets_, function(market_info, symbol) {
      if (symbol.indexOf(crypto_currency['CurrencyCode']) >= 0)  {
        return true;
      }
    });

    if (goog.isDefAndNotNull(market_crypto_currency)) {
      goog.array.forEach( broker_info['Currencies'], function(currency) {
        var market_currency = goog.object.findKey( this.all_markets_, function(market_info, symbol) {
          if (symbol.indexOf(currency) >= 0)  {
            return true;
          }
        });
        if (goog.isDefAndNotNull(market_currency)) {
          allowed_markets[market_currency] = this.all_markets_[market_currency];
        }
      },this);
    }
  },this);
  broker_info['BrokerCurrencies'] = broker_currencies;
  broker_info['AllowedMarkets'] = allowed_markets;

  return broker_info;
};


/**
 * @param {bitex.api.BitExEvent} e
 * @private
 */
bitex.app.MerchantApp.prototype.onUserLoginOk_ = function(e) {

  console.log('login is fine');

  var msg = e.data;
  this.getModel().set('UserID',           msg['UserID'] );
  this.getModel().set('Username',         msg['Username']);
  this.getModel().set('TwoFactorEnabled', msg['TwoFactorEnabled']);
  this.getModel().set('IsBroker',         msg['IsBroker'] );
  this.getModel().set('IsVerified',       msg['Profile']['Verified'] > 1);

  var broker_currencies = new goog.structs.Set();
  var allowed_markets = {};
  var user_brokers = {};
  var broker_info;
  if (goog.isDefAndNotNull(msg['Broker'])) {
    broker_info = this.adjustBrokerData_(msg['Broker']);
    goog.object.extend(allowed_markets,  broker_info['AllowedMarkets']);
    broker_currencies.addAll(broker_info['BrokerCurrencies']);

    this.getModel().set('Broker', broker_info);


    user_brokers[ broker_info['BrokerID'] ] = broker_info;
    if (!msg['IsBroker'] ) {
      this.getModel().set('UserBrokers', user_brokers);
    }
  }

  var profile = msg['Profile'];
  if (msg['IsBroker'] ) {
    profile = this.adjustBrokerData_(profile);

    user_brokers[ profile['BrokerID'] ] = profile;
    this.getModel().set('UserBrokers', user_brokers);

    goog.object.extend(allowed_markets,  profile['AllowedMarkets']);
    broker_currencies.addAll(profile['BrokerCurrencies']);
  }
  this.getModel().set('Profile',  profile);
  if (msg['IsBroker'] ) {
    this.getModel().set('SelectedBrokerID', this.getModel().get('Profile')['BrokerID']);
  } else if (goog.isDefAndNotNull(msg['Broker'])) {
    this.getModel().set('SelectedBrokerID', this.getModel().get('Broker')['BrokerID']);
  }

  this.getModel().set('AllowedMarkets', allowed_markets);
  this.getModel().set('BrokerCurrencies', broker_currencies.getValues());


  this.conn_.requestBalances();

  // Request Deposit Options
  this.conn_.requestDepositMethods();

  if (this.getModel().get('IsVerified')) {
    jQuery.mobile.changePage('#menu')
  } else {
    if (this.getModel().get('Profile')['Verified']==0) {
      jQuery.mobile.changePage('#waitingVerification');
    } else {
      jQuery.mobile.changePage('#menu')
    }
  }
};

/**
 * @param {bitex.api.BitExEvent} e
 * @private
 */
bitex.app.MerchantApp.prototype.onUserLoginError_ = function(e) {
  var msg = e.data;

  this.model_.set('UserID', '');
  this.model_.set('Username', '');

  if (msg['NeedSecondFactor']) {
    jQuery.mobile.changePage('#secondStep');

    // TODO: get the second step from the user and send it to the serve.

  } else {
    jQuery.mobile.changePage('#wrongLogin');
  }
};


/**
 * logger
 * @param {string} action
 * @param {bitex.api.BitExEvent} e
 * @private
 */
bitex.app.MerchantApp.prototype.onBitexRawMessageLogger_ = function(action, e) {
  var raw_msg = e.data;
  try {
    console.log(action + ':' + raw_msg);
  } catch(e) {}
};


/**
 * @return {goog.events.EventHandler}
 */
bitex.app.MerchantApp.prototype.getHandler = function() {
  return this.handler_ ||
      (this.handler_ = new goog.events.EventHandler(this));
};


/**
 * return {bitex.model.Model}
 */
bitex.app.MerchantApp.prototype.getModel = function() {
  return this.model_;
};


/**
 * @param {goog.events.Event} e
 * @private
 */
bitex.app.MerchantApp.prototype.onUserLogin_ = function(e) {
  e.preventDefault();
  e.stopPropagation();

  var username = goog.dom.forms.getValue( goog.dom.getElement('id_login_username') );
  var password = goog.dom.forms.getValue( goog.dom.getElement('id_login_password') );

<<<<<<< HEAD
  this.model_.set('Password',  password);
  this.conn_.login(username, password);
};
=======
  var uf = new uniform.Uniform();
  uf.decorate(  form_element ) ;
  var error_list = uf.validate();
  if (error_list.length > 0) {
    goog.array.forEach(error_list, function(error_msg) {

      /**
       * @desc Error notification title
       */
      var MSG_MERCHANTAPP_VALIDATION_ERROR_NOTIFICATION_TITLE = goog.getMsg('Error');

      this.showNotification( 'danger', MSG_MERCHANTAPP_VALIDATION_ERROR_NOTIFICATION_TITLE, error_msg );
    }, this );
    e.stopPropagation();
    e.preventDefault();
>>>>>>> 967607a5

/**
 * @param {goog.events.Event} e
 * @private
 */
bitex.app.MerchantApp.prototype.onUserSignupButtonClick_ = function(e) {

  e.preventDefault();
  e.stopPropagation();

  var username  = goog.dom.forms.getValue( goog.dom.getElement('id_signup_username') );
  var password  = goog.dom.forms.getValue( goog.dom.getElement('id_signup_password') );
  var password_2= goog.dom.forms.getValue( goog.dom.getElement('id_signup_password_2') );
  var email     = goog.dom.forms.getValue( goog.dom.getElement('id_signup_email') );
  var country   = goog.dom.forms.getValue( goog.dom.getElement('id_signup_country') );
  var broker    = goog.dom.forms.getValue( goog.dom.getElement('id_signup_broker') );

  this.model_.set('Password', password);


  this.conn_.signUp( username,
                     password,
                     email,
                     "NY",
                     country,
                     goog.string.toNumber(broker));

};


bitex.app.MerchantApp.prototype.onBrokerList_ = function(e) {
  //
  // auto select the country/state in case there is only one broker
  //

  console.log("\n onBrokerList_ \n");

  var model = this.getModel();

  var broker_list = model.get("BrokerList");
  if (!goog.isDefAndNotNull(broker_list)) {
    return;
  }

  goog.dom.removeChildren(goog.dom.getElement('id_signup_broker'));


  if (goog.isDefAndNotNull(model.get('DefaultBrokerID'))) {
    var broker_info = goog.array.find(broker_list, function(broker_info) {
      if (broker_info['BrokerID'] === model.get('DefaultBrokerID')) {
        return true;
      }
    });
    var el = goog.dom.createDom('option', {'value': broker_info['BrokerID'] }, broker_info['SignupLabel']);
    goog.dom.appendChild( goog.dom.getElement('id_signup_broker'), el );
  }

  goog.object.forEach(this.getBrokersByCountry(''), function(broker_info) {
    if (model.get('DefaultBrokerID') != broker_info['BrokerID']) {
      var el = goog.dom.createDom('option', {'value': broker_info['BrokerID'] }, broker_info['SignupLabel']);
      goog.dom.appendChild( goog.dom.getElement('id_signup_broker'), el );
    }
  }, this);

  if (goog.isDefAndNotNull(model.get('DefaultBrokerID'))) {
    goog.dom.forms.setValue( goog.dom.getElement('id_signup_broker'),  '' + model.get('DefaultBrokerID') );
    this.onChangeBroker_();
  }


  var last_country_code = "";
  var number_of_countries = 0;
  var brokers_by_country = {};

  goog.array.forEach(broker_list, function( broker_info )  {
    if (!broker_info['IsBrokerHub']) {
      if (broker_info['CountryCode'] in brokers_by_country) {
        brokers_by_country[broker_info['CountryCode'] ].push(broker_info);
      } else {
        brokers_by_country[broker_info['CountryCode'] ] = [broker_info];

        if (broker_info['CountryCode'].length > 0) {
          last_country_code = broker_info['CountryCode'];
          ++number_of_countries ;
        }
      }
    }
  }, this );


  if (goog.isDefAndNotNull(model.get('DefaultCountry'))) {
    goog.dom.forms.setValue( goog.dom.getElement('id_signup_country'), model.get('DefaultCountry') );
    this.onSelectCountry_(model.get('DefaultCountry'));
  } else if (number_of_countries === 1) {
    goog.dom.forms.setValue( goog.dom.getElement('id_signup_country'), last_country_code );
    this.onSelectCountry_(last_country_code);
  } else {
    this.onChangeBroker_();
  }


  console.log("\n onBrokerList_ End \n");

};

bitex.app.MerchantApp.prototype.onSelectCountry_ = function(selected_country) {

  var signup_state_el = goog.dom.getElement('id_signup_state');
  var model = this.getModel();
  var countries = bitex.util.getCountries();

  goog.dom.removeChildren(signup_state_el);
  var country_info = countries[selected_country];
  goog.style.showElement( goog.dom.getElement('id_signup_state'), goog.isArrayLike(country_info) );

  goog.dom.removeChildren(goog.dom.getElement('id_signup_broker'));

  if ( goog.isArrayLike(country_info)) {
    var states_code_array = country_info[1].split('|');
    var states_name_array = country_info[2].split('|');

    var number_of_states_with_brokers = 0;
    var last_state_with_broker = '';
    goog.array.forEach(states_code_array, function(state_code, index) {
      var state_name = states_name_array[index];
      var el = goog.dom.createDom('option', {'value': state_code }, state_name);
      goog.dom.appendChild( goog.dom.getElement('id_signup_state'), el );

      var stateIndex = goog.array.findIndex( this.getBrokersByCountry(selected_country), function(broker_info){
        if (broker_info['IsBrokerHub']) {
          return false;
        }
        if (broker_info['State'] === state_code ) {
          return true;
        }
      });
      if (stateIndex >= 0){
        ++number_of_states_with_brokers;
        last_state_with_broker = state_code;
      }

    }, this);

    if (number_of_states_with_brokers==1) {
      goog.dom.forms.setValue( goog.dom.getElement('id_signup_state'), last_state_with_broker );
      this.onSelectState_(selected_country, last_state_with_broker);
      return;
    }
  }


  var number_of_available_brokers = 0;
  var number_of_brokers_in_same_country = 0;
  var last_available_broker = "";

  goog.object.forEach(this.getBrokersByCountry(selected_country), function(broker_info) {
    var el = goog.dom.createDom('option', {'value': broker_info['BrokerID'] }, broker_info['SignupLabel']);
    goog.dom.appendChild( goog.dom.getElement('id_signup_broker'), el );

    if (!broker_info['IsBrokerHub']) {
      ++number_of_available_brokers;

      if (broker_info['CountryCode'] === selected_country ) {
        ++number_of_brokers_in_same_country;
        last_available_broker = broker_info['BrokerID'];
      }
    }
  }, this);

  if (goog.isDefAndNotNull(model.get('DefaultBrokerID'))) {
    goog.dom.forms.setValue( goog.dom.getElement('id_signup_broker'), '' + model.get('DefaultBrokerID') );
  } else if (number_of_brokers_in_same_country == 1) {
    goog.dom.forms.setValue( goog.dom.getElement('id_signup_broker'), '' + last_available_broker );
  }
  this.onChangeBroker_();
};


/**
 * @param {goog.events.Event} e
 * @private
 */
bitex.app.MerchantApp.prototype.onChangeCountry_ = function(e){
  var selected_country = goog.dom.forms.getValue(goog.dom.getElement('id_signup_country') ) ;
  this.onSelectCountry_(selected_country);
};

/**
 * @param {goog.events.Event} e
 * @private
 */
bitex.app.MerchantApp.prototype.onChangeState_ = function(e){
  var selected_country = goog.dom.forms.getValue(goog.dom.getElement('id_signup_country') ) ;
  var selected_state = goog.dom.forms.getValue(goog.dom.getElement('id_signup_state') ) ;
  this.onSelectState_(selected_country, selected_state);

};

/**
 * @param {goog.events.Event} e
 * @private
 */
bitex.app.MerchantApp.prototype.onChangeBroker_ = function(e){
  var model = this.getModel();
  var selected_broker = goog.dom.forms.getValue(goog.dom.getElement('id_signup_broker') ) ;

  var broker_list = model.get('BrokerList');
  if (goog.isDefAndNotNull(broker_list)) {
    var broker = goog.array.find(broker_list, function(broker){
      if (broker['BrokerID'] == selected_broker) {
        return true;
      }
    });

    var fmt = new goog.i18n.NumberFormat(goog.i18n.NumberFormat.Format.PERCENT);
    fmt.setMaximumFractionDigits(2);
    fmt.setMinimumFractionDigits(2);

    broker['FormattedTransactionFeeBuy'] = fmt.format(broker['TransactionFeeBuy'] / 10000);
    broker['FormattedTransactionFeeSell'] = fmt.format(broker['TransactionFeeSell'] / 10000);

//    goog.soy.renderElement(goog.dom.getElement('signup_broker_details'), bitex.templates.BrokerView, {
//      show_title: false,
//      msg_broker:broker,
//      broker_list: broker_list
//    });
  }
};

/**
 * @param {string} selected_country
 * @param {string} selected_state
 * @private
 */
bitex.app.MerchantApp.prototype.onSelectState_ = function( selected_country, selected_state ) {
  goog.dom.removeChildren(goog.dom.getElement('id_signup_broker'));
  var model = this.getModel();

  var number_of_available_brokers = 0;
  var number_of_brokers_in_same_country_state = 0;
  var last_available_broker = "";
  goog.array.forEach(this.getBrokersByCountry(selected_country, selected_state), function(broker_info){
    if (!broker_info['IsBrokerHub']) {
      ++number_of_available_brokers;

      if (broker_info['CountryCode'] === selected_country && broker_info['State'] === selected_state ) {
        ++number_of_brokers_in_same_country_state;
        last_available_broker = broker_info['BrokerID'];
      }
    }
    var el = goog.dom.createDom('option', {'value': broker_info['BrokerID'] }, broker_info['SignupLabel']);
    goog.dom.appendChild( goog.dom.getElement('id_signup_broker'), el );
  }, this);

  if (goog.isDefAndNotNull(model.get('DefaultBrokerID'))) {
    goog.dom.forms.setValue( goog.dom.getElement('id_signup_broker'), '' + model.get('DefaultBrokerID') );
  } if (number_of_brokers_in_same_country_state == 1) {
    goog.dom.forms.setValue( goog.dom.getElement('id_signup_broker'), '' + last_available_broker );
  }
  this.onChangeBroker_();
};


/**
 *
 * @param {string} country
 * @param {string=} opt_state
 * @return {Array.<Object>}
 */
bitex.app.MerchantApp.prototype.getBrokersByCountry = function(country, opt_state) {
  var response = [];

  var query = country;
  if (goog.isDefAndNotNull(opt_state)) {
    query += '_' + opt_state;
  }

  var brokers = this.getModel().get('BrokerList');
  if (goog.isDefAndNotNull(brokers)) {
    goog.array.forEach(brokers, function(broker){
      var broker_accept_array = broker['AcceptCustomersFrom'][0];
      var broker_reject_array = broker['AcceptCustomersFrom'][1];

      var is_explicit_accepted = goog.array.findIndex( broker_accept_array, function(accept_data){
        return (accept_data === query || accept_data === country);
      }) >= 0;

      var is_accepted = is_explicit_accepted ||  (broker_accept_array[0] === "*" );

      var is_explicit_rejected = goog.array.findIndex( broker_reject_array, function(accept_data){
        return (accept_data === query || accept_data === country);
      }) >= 0;

      var is_rejected = is_explicit_rejected ||  (broker_reject_array[0] === "*" );

      if (is_explicit_accepted) {
        response.push(broker);
      } else if (is_accepted && !is_rejected ) {
        response.push(broker);
      }
    });
  }


  return response;
};

// End
goog.exportSymbol('MerchantApp', bitex.app.MerchantApp);
goog.exportProperty(MerchantApp.prototype, 'run', bitex.app.MerchantApp.prototype.run);
<|MERGE_RESOLUTION|>--- conflicted
+++ resolved
@@ -27,6 +27,10 @@
 goog.require('goog.string');
 goog.require('goog.object');
 
+goog.require('bootstrap.Alert');
+goog.require('uniform.Uniform');
+goog.require('uniform.Meta');               // Switch according to the test($MODULE_NAME$)
+goog.require('uniform.Validators');         // Switch according to the test($MODULE_NAME$)
 
 /**
  * @param {string=} opt_default_country
@@ -175,6 +179,40 @@
     console.log(e);
   }
 };
+
+/**
+ * @param {string} type
+ * @param {string} title
+ * @param {string} content
+ * @param {number} opt_display_time.  Defaults to 3000 milliseconds
+ */
+bitex.app.MerchantApp.prototype.showNotification = function(type , title, content,  opt_display_time) {
+  var display_time = 3000;
+  if ( goog.isNumber(opt_display_time) ) {
+    display_time = opt_display_time;
+  }
+
+  var alert_content = goog.dom.createDom( 'span', undefined,
+                                          [goog.dom.createDom( 'strong', undefined, title), ' ', content ] );
+
+  var notification = new bootstrap.Alert(type, alert_content, true );
+
+  notification.render( goog.dom.getElement('id_notifications') );
+
+  if (display_time > 0) {
+    var handler = this.getHandler();
+
+    goog.Timer.callOnce(function(e){
+      var anim = new goog.fx.dom.FadeOutAndHide(notification.getElement(), 200);
+      handler.listenOnce(anim, goog.fx.Transition.EventType.END, function(e) {
+        notification.dispose();
+        anim.dispose();
+      });
+      anim.play();
+    }, display_time, this);
+  }
+};
+
 
 /**
  * @param {goog.events.Event} e
@@ -492,30 +530,33 @@
   e.preventDefault();
   e.stopPropagation();
 
-  var username = goog.dom.forms.getValue( goog.dom.getElement('id_login_username') );
-  var password = goog.dom.forms.getValue( goog.dom.getElement('id_login_password') );
-
-<<<<<<< HEAD
-  this.model_.set('Password',  password);
-  this.conn_.login(username, password);
-};
-=======
+  var form_element =  goog.dom.getElement('id_form_login');
+
   var uf = new uniform.Uniform();
   uf.decorate(  form_element ) ;
   var error_list = uf.validate();
   if (error_list.length > 0) {
-    goog.array.forEach(error_list, function(error_msg) {
+    goog.array.forEach(error_list, function (error_msg) {
 
       /**
        * @desc Error notification title
        */
       var MSG_MERCHANTAPP_VALIDATION_ERROR_NOTIFICATION_TITLE = goog.getMsg('Error');
 
-      this.showNotification( 'danger', MSG_MERCHANTAPP_VALIDATION_ERROR_NOTIFICATION_TITLE, error_msg );
-    }, this );
+      this.showNotification('danger', MSG_MERCHANTAPP_VALIDATION_ERROR_NOTIFICATION_TITLE, error_msg);
+    }, this);
     e.stopPropagation();
     e.preventDefault();
->>>>>>> 967607a5
+
+    return;
+  }
+
+  var username = goog.dom.forms.getValue( goog.dom.getElement('id_login_username') );
+  var password = goog.dom.forms.getValue( goog.dom.getElement('id_login_password') );
+
+  this.model_.set('Password',  password);
+  this.conn_.login(username, password);
+};
 
 /**
  * @param {goog.events.Event} e

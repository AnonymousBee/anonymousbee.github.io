--- conflicted
+++ resolved
@@ -17,75 +17,6 @@
 
 logging.basicConfig(format='%(asctime)s %(levelname)s %(message)s',filename='bitcoiner.log',level=logging.DEBUG)
 
-<<<<<<< HEAD
-class BtcServer:
-
-    def __init__(self):
-        self.processed_transactions = []
-        self.secret = Secret()
-        self.ws = None
-
-    def on_message(self, sender, msg):
-        if msg['MsgType'] == 'C':
-          pass 
-        else:
-          print 'received ' , msg
-          print ''
-
-    def start(self):
-        if self.secret.prompt_decrypt() != self.secret.S_FAIL_FATAL:
-            self.load_file()
-            self.connection = ServiceProxy("http://%s:%s@127.0.0.1:8332" % (self.secret.key, self.secret.secret))
-            while  True:
-                try:
-                    self.ws = BitExThreadedClient('wss://test.bitex.com.br:8449/trade')
-                    self.ws.signal_recv.connect(self.on_message)
-                    self.ws.connect()
-                    self.ws.login('bzero','senha123')
-                    tornado.ioloop.IOLoop.instance().add_timeout(timedelta(seconds=1), self.check_positions)
-                    tornado.ioloop.IOLoop.instance().start()
-
-                except KeyboardInterrupt:
-                    print 'Exiting'
-                    self.ws.close()
-                    tornado.ioloop.IOLoop.instance().stop()
-                    break
-
-                except Exception, e:
-                    print 'Error ', e
-                    print 'reconnecting in 1 sec'
-                    time.sleep(1)
-
-    def load_file(self):
-        try:
-            output = open('data.pkl', 'r+')
-            try:
-                self.processed_transactions = pickle.load(output)
-            except EOFError:
-                print 'error reading'
-        except IOError:
-            pass
-
-    def save_file(self):
-        output = open('data.pkl', 'wb')
-        pickle.dump(self.processed_transactions, output)
-
-    def check_positions(self):
-        for transaction in  self.connection.listunspent():
-            transaction_id = transaction['txid']
-            if transaction_id in self.processed_transactions:
-                continue
-
-            transaction_details =  self.connection.gettransaction(transaction_id)
-            for detail in transaction_details['details']:
-                if detail['category'] == 'receive':
-                    amount = int(round(float(detail['amount']) * 1e8))
-                    self.ws.sendMsg( {'MsgType':'BTC_DEPOSIT', 'BtcAddress': detail['address'], 'Amount':  amount } )
-
-            self.processed_transactions.append(transaction_id)
-            self.save_file()
-
-=======
 class Bitcoiner:
   def __init__(self, config):
     self.processed_transactions = []
@@ -138,7 +69,6 @@
     while  True:
       try:
         self.ws = self.connect_bitex()
->>>>>>> fc32b191
         tornado.ioloop.IOLoop.instance().add_timeout(timedelta(seconds=1), self.check_positions)
         tornado.ioloop.IOLoop.instance().start()
 

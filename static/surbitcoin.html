﻿<!DOCTYPE html>
<html xmlns="http://www.w3.org/1999/xhtml"
      xmlns:og="http://ogp.me/ns#"
      xmlns:fb="http://www.facebook.com/2008/fbml">
<head>
  <meta charset="utf-8">
  <title>SurBitcoin – El primer mercado de bitcoin de Venezuela.</title>
  <meta name="viewport" content="width=device-width, initial-scale=1.0">
  <meta name="description" content="Compra y Vende Bitcoins.">

  <meta name="keywords" content="bitcoin, bitcoin exchange, bitcoin decentralized exchange">

  <meta name="author" content="SurBitcoin">

  <meta property="og:title" content="SurBitcoin –  Mercado de Bitcoin descentralizado">
  <meta property="og:type" content="website">
  <meta property="og:url" content="https://surbitcoin.com/">
  <meta property="og:image" content="https://surbitcoin.com/images/surbitcoinbeta2.png">
  <meta property="og:description" content=" Compre y venda  bitcoins de manera segura a traves de  SurBitcoin.
  The SurBitcoin community allows anyone to start their own brokerage in their home country and enforces
La comunidad de SurBitcoin permite a cualquiera empezar su propia plataforma de compra y venta de bitcoins en su propia ciudad manteniendo la transparencia y seguridad para todos sus miembros.">

  <link rel="shortcut icon" href="./images/favicon.ico">

  <meta charset="utf-8">

  <!--[if lt IE 9]>
  <script src="http://html5shim.googlecode.com/svn/trunk/html5.js"></script>
  <![endif]-->

  <!--Bootstrap-->
  <!--
  <link href="//netdna.bootstrapcdn.com/twitter-bootstrap/2.3.1/css/bootstrap-combined.min.css" rel="stylesheet">
  <link href="//netdna.bootstrapcdn.com/font-awesome/3.0.2/css/font-awesome.css" rel="stylesheet">
  -->
  <link href="./css/bootstrap-combined.min.css" rel="stylesheet">
  <link href="./css/font-awesome.min.css" rel="stylesheet">

  <link href="./css/Dialog.css" rel="stylesheet">
  <link href="./css/fuelux.css" rel="stylesheet">
  <link href="./css/style.css?v4" rel="stylesheet">
  <link href="./css/default.uni-form.css" rel="stylesheet">

  <link rel="canonical" href="https://www.surbitcoin.com" />
  <script type="text/javascript" src="https://apis.google.com/js/plusone.js"></script>

  <!-- bitex application -->
  <script src="./js/bitex_app_blink_trade.compiled.es.js" type="text/javascript"></script> <!--  -->

  <script src="https://code.highcharts.com/highcharts.js"></script>
  <script src="https://code.highcharts.com/modules/exporting.js"></script>

</head>

<body class="ws-not-connected bitex-not-logged active-view-start" data-twttr-rendered="true">
<div id="id_toolbar" class="navbar navbar-inverse navbar-fixed-top">
  <div class="navbar-inner">
    <div class="container">
      <a class="brand" href="/start"><img src="/images/surbitcoinbeta.png" style="
            height: 55px;
            margin-top: -10px;
            margin-bottom: -41px;
        "></a>

      <ul class="nav navbar-nav pull-right">
        <li class="bitex-hide-if-logged"><a href="" data-switch-view="market">Mercado</a></li>
        <li class="bitex-hide-if-logged"><a href="" data-switch-view="signin">Ingresar</a></li>
        <li class="bitex-hide-if-logged"><a href="" data-switch-view="signup">Registrarse</a></li>
        <li><button id="id_button_connect_ws" class="bitex-hide-if-ws-connected btn-link" style="padding: 6px 15px 10px;" >connect <i class="icon-white icon-repeat"></i></button></li>
      </ul>
    </div>
  </div>
</div>

<div class="clearfix" style="padding: 30px;"></div>

<div class="container">
  <div id="id_notifications" class="notifications top-rightif0Vs7pbW9YwHUlY" style="z-index: 9000;"></div>



<!-- landing page-->
<div id="start" class="page  row-fluid bitex-view">
  <header class="jumbotron">
    <img src="/images/surbitcoinbeta2.png" style="">
    <p class="lead bitex-view-title bitex-view-title">El primer Mercado de Bitcoin de Venezuela.</p>

  </header>


  <div class="bitex-view-content">
    <div class="row bitex-hide-if-logged bitex-view-content" style="text-align: center;">
      <form action="" class="form-inline">
        <div class="row-fluid">
          <span>
            <label for="id_landing_username">Nombre de usuario:</label>
            <input class="focus" id="id_landing_username" placeholder="" size="30" type="text">
          </span>
          <span>
            <label for="id_landing_password">Contraseña:</label>
            <input id="id_landing_password" placeholder="" size="30" type="password">
          </span>
          <button id="id_landing_signin" class="btn btn-primary">Ingresar</button>

        </div>
        <div class="clearfix" style="height: 20px"></div>
        <div class="row-fluid">
          <span class="text-center">
            <a href="" class="btn btn-success btn-large" data-switch-view="signup">Registrarse</a>
          </span>
        </div>
      </form>
    </div>
  </div>
</div>


<!-- signup page-->
<div id="signup" class="page  row-fluid bitex-view">
  <div class="page-header">
    <h1 class="bitex-view-title">Registrarse</h1>
  </div>
  <p>¿Ya estás registrado? <a href="#" data-switch-view="signin" >Ingresa</a>.</p>

  <div class="bitex-view-content">
    <form accept-charset="UTF-8" class="form-horizontal" id="new_user" method="post">
      <div class="control-group">
        <label class="control-label">Nombre de usuario</label>
        <div class="controls">
          <input id="id_signup_username" name="Username" size="30" type="text" placeholder="">
          <p class="help-block">Tu nombre de usuario sera publico a todos los miembros.</p>
        </div>
      </div>

      <div class="control-group">
        <label class="control-label">Email</label>
        <div class="controls">
          <input id="id_signup_email" name="Email" size="30" type="text" placeholder="eg.: joe@doe.com">
        </div>
      </div>

      <div class="control-group">
        <label class="control-label">contraseña</label>
        <div class="controls">
          <input id="id_signup_password" name="Password" size="30" type="password">
          <p class="help-block">Por lo menos 8 caracteres</p>
        </div>
      </div>

      <div class="control-group">
        <label class="control-label">Confirme su contraseña</label>
        <div class="controls">
          <input id="id_signup_password2" name="Password2" size="30" type="password">
        </div>
      </div>

      <div class="control-group" style="">
        <label class="control-label">Pais</label>
        <div class="controls">
          <select id="id_signup_country" name="country"></select>
        </div>
      </div>

      <div id="id_signup_state_group" class="control-group" style="display: none">
        <label class="control-label">State or Province</label>
        <div class="controls">
          <select id="id_signup_state" name="state"></select>
        </div>
      </div>

      <div class="control-group" style="display: none">
        <label class="control-label">Broker</label>
        <div class="controls">
          <select id="id_signup_broker" name="broker"></select>
        </div>
      </div>
      <div class="control-group">
        <label class="control-label"></label>
        <div class="controls">
          <div id="signup_broker_details"></div>
        </div>
      </div>

      <div class="control-group">
        <label class="control-label">terminos del servicio</label>
        <div class="controls">
          <label class="checkbox">
            <input id="user_agreed_tos" name="" type="checkbox" checked>
            I agree with <a href="#" data-switch-view="tos">Terminos de servicio</a>.
          </label>
        </div>
      </div>
    </form>

    <div class="control-group">
      <div class="controls">
        <button id="id_btn_signup" class="btn btn-primary">Register</button>
      </div>
    </div>
  </div>
</div>

<!-- signin page-->
<div id="signin" class="page  row-fluid bitex-view">
  <div class="page-header">
    <h1 class="bitex-view-title">Ingresar a SurBitcoin</h1>
  </div>
  <p>Si todavía no te has registrado <a href="#" data-switch-view="signup">Regístrate ahora</a></p>
  <div class="bitex-view-content">
      <form accept-charset="UTF-8" action="" method="post">
        <div class="clearfix">
          <label for="id_username">Nombre de usuario</label>
          <div class="input"><input autocapitalize="off" autocorrect="off" id="id_username" name="username" type="text" placeholder=""></div>
        </div>
        <div class="clearfix">
          <label for="id_password">contraseña</label>
          <div class="input"><input id="id_password"  placeholder="" name="password" type="password"></div>
        </div>
        <p><a href="#" data-switch-view="forgot_password">olvidaste tu contraseña?</a></p>
        <div class="actions">
          <input id="id_btn_login"  class="btn btn-primary" name="commit" type="submit" value="Login">
        </div>
      </form>
  </div>
</div>

<div id="forgot_password" class="page row bitex-view">
  <div class="page-header">
    <h1 class="bitex-view-title">Recuperar contraseña</h1>
  </div>
   <div class="bitex-view-content">
      <form accept-charset="UTF-8" action="" method="post">
        <div class="clearfix">
          <label for="id_forgot_password_email">e-mail</label>
          <div class="input"><input autocapitalize="off" autocorrect="off" id="id_forgot_password_email" name="email" type="text" placeholder=""></div>
        </div>
        <div class="actions">
          <input id="id_btn_forgot_password"  class="btn btn-primary" name="commit" type="submit" value="Recover password">
        </div>
      </form>
   </div>
</div>

<div id="broker_application" class="page row bitex-view">
  <div class="page-header">
    <h1 class="bitex-view-title">Broker Application Form</h1>
  </div>
  <div class="bitex-view-content">
    <iframe id="JotFormIFrame2"
          onload="window.parent.scrollTo(0,0)"
          allowtransparency="true"
          src="https://secure.jotform.us/form/41205503470139"
          frameborder="0"
          style="width:100%; height:1253px; border:none;"
          scrolling="no"></iframe>
    <script type="text/javascript">
    window.handleIFrameMessage = function(e) {
      var args = e.data.split(":");
      var iframe = document.getElementById("JotFormIFrame2");
      if (!iframe)
        return;
      switch (args[0]) {
        case "scrollIntoView":
          iframe.scrollIntoView();
          break;
        case "setHeight":
          if (args[1] > 0 ) {
            iframe.style.height = args[1] + "px";
          }
          break;
      }
    };

    if (window.addEventListener) {
      window.addEventListener("message", handleIFrameMessage, false);
    } else if (window.attachEvent) {
      window.attachEvent("onmessage", handleIFrameMessage);
    }</script>
  </div>
</div>

<div id="set_new_password" class="page  row bitex-view">
  <div class="page-header">
    <h1 class="bitex-view-title">escriba nueva contraseña</h1>
  </div>
  <div class="bitex-view-content">
    <form accept-charset="UTF-8" class="form-horizontal" id="redefine_new_password_form" method="post">

    <div class="control-group">
      <label class="control-label">Security code</label>
      <div class="controls">
        <input id="id_set_new_password_token" name="Email" size="30" type="text" placeholder="">
        <p class="help-block"> Uncodigo de seguridad fue enviado a su correo electronico.</p>
      </div>

    </div>

    <div class="control-group">
      <label class="control-label">Nueva contraseña</label>
      <div class="controls">
        <input id="id_set_new_password_password" name="Password" size="30" type="password">
        <p class="help-block">Debe contener al menos 8 caracteres</p>
      </div>
    </div>

    <div class="control-group">
      <label class="control-label">Confirme su contraseña</label>
      <div class="controls">
        <input id="id_set_new_password_password2" name="Password2" size="30" type="password">
      </div>
    </div>


    <div class="actions">
      <input id="id_btn_set_new_password"  class="btn btn-primary" name="commit" type="submit" value="Reset password">
    </div>
    </form>
  </div>
</div>

<div class="page row-fluid bitex-display-if-logged">

<div  class="span9">

<div id="profile" class="bitex-view">
  <div class="section-title" >
    <h3 class="bitex-view-title">Profile</h3>
  </div>
  <div id="profile_content" class="bitex-view-content">
        <div id="account_overview_user_id"></div>
  </div>

  <div class="section-title">
    <h3 class="bitex-view-title">Activar o desactivar verificacion de dos pasos </h3>
  </div>

  <div class="content bitex-view-content">

    <div class="well span6">
      <form id="id_enable_two_factor_div" class="form-horizontal ">

        <div class="control-group">
          <label class="control-label">Key</label>
          <div class="controls">
            <span id='secret' class="bitex-model" data-model-key="TwoFactorSecret"></span>
          </div>
        </div>

        <div class="control-group">
          <div class="controls">
            <img id="id_secret_qr" style="width: 100%; margin-top: -30px" src="">
          </div>
        </div>

        <div class="control-group">
          <label class="control-label">Codigo de verificacion </label>
          <div class="controls">
            <input id="id_second_step_verification" type="text" class="input-block-level" pattern="\d+" title="Código gerado pelo Google Authenticatior" placeholder="Ex. 555555" required>
          </div>
        </div>

      </form>

      <button id="id_btn_enable_two_factor" class="btn btn-primary">Activar</button>
      <button id="id_btn_disable_two_factor" class="btn btn-danger">Desactivar</button>

    </div>

  </div>

</div>

<div id="trading" class="bitex-view">
  <div class="section-title">
    <h3 class="bitex-view-title">Buy or Sell</h3>
  </div>

  <div class="bitex-view-content">
    <div id="trading_order_entry_content" class="row-fluid"></div>
    <div id="id_trading_well"></div>
  </div>
</div>

<div id="offerbook" class="bitex-view">
  <div class="section-title">
    <h3 class="bitex-view-title">Order Book</h3>
  </div>
  <div class="bitex-view-content">
    <div id="offer_book_order_entry_content" class="row-fluid"></div>
    <div class="well">
      <div class="row-fluid">
        <div id="id_order_book_bid_content" class="span6"></div>
        <div id="id_order_book_ask_content" class="span6"></div>
      </div>
    </div>
   </div>
</div>

<div id="customers" class="bitex-view">
  <div class="section-title">
    <h3 class="bitex-view-title">Customers</h3>
  </div>

  <div id="id_customers_well"></div>
</div>

<!--
<div id="account_activity" class="bitex-view">
  <div class="section-title">
    <h3 class="bitex-view-title">History</h3>
  </div>
  <div class="bitex-view-content">
    <div id="id_trade_history_well"></div>
  </div>
</div>

<div id="enable_two_factor" class="bitex-view">
  <div class="section-title">
    <h3 class="bitex-view-title">Activar o Desactivar los metodos de verificacion</h3>
  </div>

  <div class="content bitex-view-content">

    <div class="well span6">
      <form id="id_enable_two_factor_div" class="form-horizontal ">

        <div class="control-group">
          <label class="control-label">Key</label>
          <div class="controls">
            <span id='secret' class="bitex-model" data-model-key="TwoFactorSecret"></span>
          </div>
        </div>

        <div class="control-group">
          <div class="controls">
            <img id="id_secret_qr" style="width: 100%; margin-top: -30px" src="">
          </div>
        </div>

        <div class="control-group">
          <label class="control-label">codigo de verificacion</label>
          <div class="controls">
            <input id="id_second_step_verification" type="text" class="input-block-level" pattern="\d+" title="Código gerado pelo Google Authenticatior" placeholder="Ex. 555555" required>
          </div>
        </div>

      </form>

      <button id="id_btn_enable_two_factor" class="btn btn-primary">Activar</button>
      <button id="id_btn_disable_two_factor" class="btn btn-danger">Desactivar</button>

    </div>

  </div>

</div>
-->

<div id="my_broker" class="bitex-view">
   <div  class="bitex-view-title"></div>
   <div class="bitex-view-content"></div>
</div>

<div id="account_overview" class="bitex-view">
  <div class="section-title">
    <h3 class="bitex-view-title">Estado general de la cuenta</h3>
  </div>

  <div class="content bitex-view-content">

    <div class="row-fluid">
      <div class="span6">
        <div id="account_overview_header_id"></div>
      </div>
      <div class="span6">
        <div id="account_overview_balances_id"></div>
        <div id="account_overview_fees_id">
            <button id="id_btn_user_fees" class="btn btn-primary">Set user fees</button>
        </div>
      </div>
    </div>
    <div class="bitex-account-overview-view-content"></div>
  </div>

</div>

<div id="withdraw">
  <div class="section-title">
    <h3 class="bitex-view-title">Retiro</h3>
  </div>

  <div class="content bitex-view-content">
    <div id="id_user_balances_well"></div>

    <div id="id_withdraw_list"></div>
  </div>
</div>

<div id="withdraw_requests">
  <div class="section-title">
    <h3 class="bitex-view-title">Solicitud de retiro</h3>
  </div>

  <div class="content bitex-view-content">
    <div id="id_withdraw_request_list"></div>
  </div>
</div>

<div id="deposit">
  <div class="section-title">
    <h3 class="bitex-view-title">Depositos</h3>
  </div>

  <div class="content bitex-view-content">
    <div id="id_deposit_balances_container"></div>

    <div id="id_deposit_list"></div>
  </div>
</div>

<div id="deposit_requests">
  <div class="section-title">
    <h3 class="bitex-view-title">solicitud de deposito</h3>
  </div>

  <div class="content bitex-view-content">
    <div id="id_deposit_request_list"></div>
  </div>
</div>

<div id="ledger">
  <div class="section-title">
    <h3 class="bitex-view-title">Libro de cuentas</h3>
  </div>

  <div class="content bitex-view-content">
    <div id="id_ledger_balances_container"></div>

    <div id="id_ledger_list"></div>
  </div>
</div>

<div id="settings" class="bitex-view">
  <div class="section-title">
    <h3 class="bitex-view-title">Settings</h3>
  </div>
  <div class="bitex-view-content"></div>
</div>

<div id="verification" class="bitex-view">
  <div class="section-title">
    <h3 class="bitex-view-title">Verifique su cuenta</h3>
  </div>

  <div class="bitex-view-content">
    <iframe id="JotFormIFrame"
          onload="window.parent.scrollTo(0,0)"
          allowtransparency="true"
          src=""
          frameborder="0"
          style="width:100%; height:1550px; border:none;"
          scrolling="no"></iframe>
    <script type="text/javascript">
    window.handleIFrameMessage = function(e) {
      var args = e.data.split(":");
      var iframe = document.getElementById("JotFormIFrame");
      if (!iframe)
        return;
      switch (args[0]) {
        case "scrollIntoView":
          iframe.scrollIntoView();
          break;
        case "setHeight":
          if (args[1] > 0 ) {
            iframe.style.height = ( parseInt(args[1], 10) + 200 ) + "px";
          }
          break;
      }
    };
    if (window.addEventListener) {
      window.addEventListener("message", handleIFrameMessage, false);
    } else if (window.attachEvent) {
      window.attachEvent("onmessage", handleIFrameMessage);
    }
    </script>
  </div>
</div>

</div>

<div id="id_sidebar" class="span3 sidebar bitex-view">
  <h3><span class="bitex-model bitex-view-title" data-model-key="Username"></span></h3>
  <div class="bitex-view-content">
      <div id="account_balance" style="">

        <form class="form-inline">
          <label class="control-label" for="id_instrument_1">Market: </label>
          <select id="id_instrument_1">
            <option></option>
          </select>
        </form>

        <div id="id_account_summary_content" class=""></div>
      </div>

      <h6>Menu</h6>
      <ul class="nav nav-list">
        <li style=""><a href="" data-switch-view="profile"><i data-switch-view="profile" class="icon-user"></i> Mi perfil</a></li>
        <li style=""><a href="" data-switch-view="my_broker"><i data-switch-view="my_broker" class="icon-search"></i> Sobre Surbitcoin </a></li>

        <li><a href="" data-switch-view="trading"><i data-switch-view="trading" class="icon-random"></i> Comprar o Vender</a></li>

        <li><a href="" data-switch-view="offerbook"><i data-switch-view="offerbook" class="icon-book"></i> Órdenes</a></li>


        <li style=""><a href="" data-switch-view="ledger"><i data-switch-view="ledger" class="icon-list"></i> Estado de cuenta</a></li>

        <li style="" class="bitex-display-if-broker"><a href="" data-switch-view="customers"><i data-switch-view="customers" class="icon-user"></i> My customers</a></li>
        <li style="" class="bitex-display-if-broker"><a href="" data-switch-view="deposit_requests"><i data-switch-view="deposit_requests" class="icon-plus"></i> Deposit requests</a></li>
        <li style="" class="bitex-display-if-broker"><a href="" data-switch-view="withdraw_requests"><i data-switch-view="withdraw_requests" class="icon-minus"></i> Pedidos de retiradas</a></li>

        <li style=""><a href="" data-switch-view="deposit"><i data-switch-view="deposit" class="icon-plus"></i> Mi depósitos</a></li>
        <li style=""><a href="" data-switch-view="withdraw"><i data-switch-view="withdraw" class="icon-minus"></i> Mi retiradas</a></li>

<!--
        <li><a href="" class="bitex-display-if-non-broker" data-switch-view="account_activity"><i data-switch-view="account_activity" class="icon-list-alt"></i> History</a></li>
-->

<<<<<<< HEAD
        <li style="" class=""><a href="" data-switch-view="verification"><i data-switch-view="verification" class="icon-check"></i> Verifique su cuenta</li>
=======
        <li style="" class=""><a href="" data-switch-view="verification"><i data-switch-view="verification" class="icon-check"></i> verifique su cuente</a></li>
>>>>>>> 1d876b18
<!--
        <li style="" ><a href="" data-switch-view="enable_two_factor"><i data-switch-view="enable_two_factor" class="icon-lock"></i> Asegure su cuenta</a></li>
-->
        <li style="">
            <a href="" class="bitex-support-link" target="_blank" >
                <i class="icon-envelope"></i> Soporte y sugerencias</a>
        </li>
        <li><a href="javascript:location.reload()"><i class="icon-signout"></i> Salir</a></li>
      </ul>
  </div>

</div>
</div>

<div id="market" class="page row bitex-view">
  <div class="row-fluid">
    <div class="page-header">
      <h2 class="bitex-view-title">Mercado</h2>
    </div>
  </div>
  <div class="bitex-view-content">
  </div>
</div>

<div id="tos" class="page row bitex-view">
  <div class="page-header">
    <h1 class="bitex-view-title">Terminos del servicio</h1>
  </div>
  <div class="bitex-view-content well"></div>
</div>

<div id="ranking" class="page row bitex-view">
  <div class="page-header">
    <h1 class="bitex-view-title">Mejores corredores de bitcoin</h1>
  </div>
  <div class="bitex-view-content well"></div>
</div>

<footer class="footer">
  <div class="container">
    <p>
      Latency: <span class="bitex-model" data-model-key="latency">0</span> ms |
      © 2014 BlinkTrade LLC | © Inversiones V&K C.A.
    | <a href="https://github.com/pinhopro/bitex/tree/zeromq/" target="_blank">Proudly 100% open source</a>
    | <a href="http://nytm.org/made-in-nyc/" target="_blank">Made  with <span style="/* background-color: red */color: #d11f0d;font-size: 19px;">♥</span> in NYC</a>
    </p>
  </div>
</footer>

<script>
  var app = new BlinkTradeApp('VE', 1);
  app.run();
</script>



</body>

</html><|MERGE_RESOLUTION|>--- conflicted
+++ resolved
@@ -626,11 +626,7 @@
         <li><a href="" class="bitex-display-if-non-broker" data-switch-view="account_activity"><i data-switch-view="account_activity" class="icon-list-alt"></i> History</a></li>
 -->
 
-<<<<<<< HEAD
-        <li style="" class=""><a href="" data-switch-view="verification"><i data-switch-view="verification" class="icon-check"></i> Verifique su cuenta</li>
-=======
-        <li style="" class=""><a href="" data-switch-view="verification"><i data-switch-view="verification" class="icon-check"></i> verifique su cuente</a></li>
->>>>>>> 1d876b18
+        <li style="" class=""><a href="" data-switch-view="verification"><i data-switch-view="verification" class="icon-check"></i> Verifique su cuente</a></li>
 <!--
         <li style="" ><a href="" data-switch-view="enable_two_factor"><i data-switch-view="enable_two_factor" class="icon-lock"></i> Asegure su cuenta</a></li>
 -->
@@ -685,7 +681,7 @@
   app.run();
 </script>
 
-
+</div>
 
 </body>
 
